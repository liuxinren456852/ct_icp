--- conflicted
+++ resolved
@@ -92,12 +92,7 @@
 
         if (dataset_node["dataset"]) {
             auto dataset = dataset_node["dataset"].as<std::string>();
-<<<<<<< HEAD
-            CHECK(dataset == "KITTI_raw" || dataset == "KITTI_CARLA" || dataset == "KITTI" || dataset == "KITTI-360" || dataset == "UrbanLoco" || dataset == "ParisLuco" || dataset == "HILTI" || dataset == "NCLT");
-=======
-            CHECK(dataset == "KITTI_raw" || dataset == "KITTI_CARLA" || dataset == "KITTI" ||
-            dataset == "KITTI-360" || dataset == "NCLT" || dataset == "PLY_DIRECTORY");
->>>>>>> 2d228ebc
+            CHECK(dataset == "KITTI_raw" || dataset == "KITTI_CARLA" || dataset == "KITTI" || dataset == "KITTI-360" || dataset == "UrbanLoco" || dataset == "ParisLuco" || dataset == "HILTI" || dataset == "NCLT" || dataset == "PLY_DIRECTORY");
             if (dataset == "KITTI_raw")
                 dataset_options.dataset = KITTI_raw;
             if (dataset == "KITTI_CARLA")
@@ -288,7 +283,7 @@
             exit(1);
         }
         if(dataset == "PLY_DIRECTORY")
-          options.dataset_options.dataset = DATASET::PLY_DIRECTORY;
+            options.dataset_options.dataset = DATASET::PLY_DIRECTORY;
         if (dataset == "KITTI_raw")
             options.dataset_options.dataset = DATASET::KITTI_raw;
         if (dataset == "KITTI_CARLA")
@@ -377,7 +372,7 @@
     double average_rpe_on_seq = 0.0;
     int nb_seq_with_gt = 0;
 
-//#pragma omp parallel for num_threads(max_num_threads)
+#pragma omp parallel for num_threads(max_num_threads)
     for (int i = 0; i < num_sequences; ++i) { //num_sequences
 
         int sequence_id = sequences[i].sequence_id;
